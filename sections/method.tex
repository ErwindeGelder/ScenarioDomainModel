<<<<<<< HEAD
\section{Proposed Risk Estimation Method} % Hala
\label{sec:method}
%In this section we discuss the following:
=======
\section{Proposed Risk Estimation Method}
%\label{sec:method}
 
In the Hazard Analysis and Risk Assessment (HARA) required by the ISO~26262 standard, the estimation of Automotive Safety Integrity Level (ASIL) is calculated based on a so-called single specific hazardous event \cite{ISO26262}.
Although the operational situation in which this single event occurs as well as the operating mode are considered in the analysis, still the proceeding and successive events are not taken into account.
In this paper, we propose a new method to estimate the risk of a certain scenario considering the whole chain of activities and conditions that constitute the scenario.
The estimated risk is based on real-world driving data. To estimate the risk, we will quantify the exposure and the severity. In \cref{Tab:Terms}, we present the definitions of the terms that are used in our proposed methodology. 

\begin{table}
	\centering
	\caption{The terms and definitions}
	\label{Tab:Terms}
	\begin{tabular}{p{0.1\linewidth} p{0.8\linewidth}}
		\toprule
		\textbf{Term} & \textbf{Definition} \\ \otoprule
		Severity & An estimate of the extent of harm to one or more individuals that can occur in a potentially hazardous event~\cite{ISO26262} \\
		Exposure & The state of being in a driving scenario \\
		Risk & The combination of the probability of occurrence of harm and the severity of that harm~\cite{ISO26262} \\ 
		Condition & The constant parameters describing the environmental aspects of the operational design domain\footnote{``Operating conditions under which a given driving automation system or feature thereof is specifically designed to function'' \cite{sea2018j3016}.} \\
		Actor & An element of a scenario acting on its own behalf~\cite{ulbrich2015} \\ 
		Scenario & A quantitative description of the activities of the ego vehicle and other actors and the conditions from the static environment \\
		\bottomrule
	\end{tabular}
\end{table}

As explained in \cref{Tab:Terms}, a scenario consist of a set of conditions and activities, denoted by $A$ and $C$, respectively. We formulate the exposure as the average number of occurrences of the activities $A$ under the conditions $C$, denoted by $\lambda_{A,C}$. The severity is the likelihood of the potential hazardous consequence $R$ given the activities $A$ and the conditions $C$, denoted by the conditional probability $P(R|A,C)$. The risk is computed as the multiplication of the exposure and the severity. 

The proposed method is summarized in \cref{fig:method}. To compute the exposure, we calculate the likelihood of the conditions, denoted by $P(C)$, and the conditional likelihood of the activities, denoted by $P(A|C)$, based on real-world driving data. This is explained in detail in the next section. For the estimation of the severity, we consider all possible scenarios that are subject to a set of conditions $C$ and consist of the activities $A$. Therefore, we parametrize the scenarios using the parameter vector $\theta$. Based on the real-world driving data, the probability density function of the parameters $P(\theta|A,C)$ is estimated. Next, using simulations, we estimate $P(R|\theta,A,C)$, the likelihood of a potential hazardous consequence $R$ given a parametrized scenario. The details of the estimation of the severity are presented after the details of the estimation of the exposure. Finally, we describe how the risk is estimated based on the estimated exposure and severity.

\begin{figure}
	\centering
	\input{figures/method}
	\caption{Proposed method for quantifying the risk. The risk is a multiplication of the exposure and the severity.}
	\label{fig:method}
\end{figure}

%The following steps are followed when computing the risk:
>>>>>>> 4dcf83e6
%\begin{enumerate}
%	\item High level description of the method 
%	\item calculating the probability of occurrence of a scenario based on its Events, Activities, and Conditions. This is in the context of the scenario that gives a specified temporal relation between its events and activities.
%	
%	We are not sure about the causal relation, but we have observed the temporal relation from data. 
%	 
%	\item Scenario Events $\rightarrow$ independent variables 
%	\item Scenario Activities $\rightarrow$ some are dependent on each other (how to distinguish dependency?)
%	\item Scenario Conditions $\rightarrow$ some activities/events may depend on these. (how to define the dependencies?)
%	\item We make assumptions about the dependencies, and later validate whether the assumption was justified based on measured data. 	
%	\item explaining how assumptions are being made based on data
%	\item give both formulas for the two cases of dependent and independent variables. (there may be a third mixed option?)
%	\item use the enumerators $i, j, k$ to make the formulas independent on the number of variables (activities, events, conditions)
%\end{enumerate}
%
%Note: We use the formula of independent variable in the case study. 
 
In the Hazard Analysis and Risk Assessment required by the ISO~26262 standard, the estimation of Automotive Safety Integrity Level (ASIL) is calculated based on a single specific hazardous event.
%/action (I need to add a concrete description of the event in this context). 
Although the operational situation in which this single event occurs as well as the operating mode are considered in the analysis, still the proceeding and successive events are not taken into account.
In this paper, we propose a new method to estimate the risk of a certain traffic scenario taking into account the whole chain of events and conditions occur duringthat constiario [ref-defiition section].
 %class, i.e., the risk of a set of scenarios that are linguistically described similarly. cederation
 This method considers the conditions under which this scenario happened and activities that are performed by different road users, within this scenario, and their dependency on each other. This is in compliance with the analysis required by SOTIF (needs more explanation (ERWIN: Why not just a reference to SOTIF?)).  The estimated risk is based on real-world driving data. To estimate the risk, we will quantify the exposure and the severity.

\color{red}
\boldsymbol{This should move to conclusion section}
In the calculation of estimated risk many assumption made to simplify the calculation or because there are unknown due to lack of data. This affect/reduce the accuracy of the calculated/estimated risk. 
However, we still believe that the quantified risk is very valuable and makes the steps forward towards meeting the requirements of SOTIF standard , because of the following reasons:
\begin{itemize}
	\item all the assumptions that were made for estimating the risk are explicit. In contrast, when people assign ASIL levels to a hazardous event, often many assumptions are implicitly made. By making the assumptions explicit, it is much clearer why a certain risk is associated with --- in this case --- a certain/specific scenario.
	\item It provides a good estimate of the order of the risk for each scenario. For example, if the estimated risk of two different scenarions differ by a factor 10, $C$, denoted by $\lambda_{A,C}$. The severity is still reasonable to arguethat one scenario introduces a higher risk ththe likelihood of the potential hazardous consequence $R$ given ughonditions $C$, denoted by the factor 10 might not be exact.                                                          A,C$. The risk is computed as the multiplication of the steps and assumptions that lead to a certain estimateble to update the risk when more information of the system is known or when more data is available.
\end{itemize}
\color{black}
As explained in the previous section [ref-section], a scenario consist of:
\begin{itemize}
	\item $A$: activities performed by the ego vehicle and other road users;
	\item $C$: conditions of the scenario.
\end{itemize}
Let $E$ denote the associated risk of a scenario. For this study we assume that $E$ can only results in two possibilities/categories, risky or safe scenarios. The level of severity of the risk is not taken into account. We formulate the exposure as the average number of occurrences of the activities $A$ under the conditions $C$, denoted by $\lambda_{A,C}$. The severity is denoted by the conditional probability $P(R|A,C)$, i.e., the likelihood of the severe outcome $R$ given the activities $A$ and the conditions $C$. The risk can be computed by combining these two numbers. The following steps are followed when computing the risk:
\begin{enumerate}
	\item Estimate the likelihood of the conditions $P(C)$.
	\item Estimate the exposure $\lambda_{A,C}$.
	\item Parametrize the scenario with a parameter vector $\theta$.
	\item Estimate the distribution of $\theta$ for this scenario class, i.e., $P(\theta|A,C)$.
	\item Use simulations to estimate the severity, i.e., $P(R|A,C)$.
	\item Compute the risk of a scenario class denoted by $\lambda$.
	\item Compute the number of hours that can be driven without any harm associated with the given scenario class.
\end{enumerate}

In the following sections, we will explain these steps one by one. 

<<<<<<< HEAD
=======
\subsection{Calculate exposure}
%\label{sec:exposure}
>>>>>>> 4dcf83e6


\subsection{Likelihood of the conditions}
\label{sec:conditions}

Different instances for the same traffic scenario are subject to $n_C$ conditions, denoted by $C_1, \ldots, C_m$. For the sake of brevity, all conditions together are denoted by $C$, i.e., $P(C_1, \ldots, C_{n_C})=P(C)$. Many of these conditions might be based on the operational design domain\footnote{``Operating conditions under which a given driving automation system or feature thereof is specifically designed to function'' \cite{sea2018j3016}.} of the automation system and might include conditions with respect to the infrastructure, weather conditions, lighting conditions, and geographical locations. 

The first step is to compute the joint probability of the conditions, i.e., $P(C)$. In case these conditions are independent, the probability can be computed by simply multiplying the individual likelihoods for each condition, i.e., $P(C)=P(C_1)\cdot\ldots\cdot P(C_{n_C})$. This, however, might not necessarily be the case, which requires either to compute the joint probability or to compute conditional probabilities. In some cases, it might also be reasonable to simply assume that the likelihood of certain conditions are independent.

<<<<<<< HEAD
Note that the the defined conditions might not be the same as the conditions under which the data is collected that is used to compute $P(C)$. This might require additional assumptions, see our example in \cref{sec:example conditions}.



\subsection{Calculate exposure}
\label{sec:exposure}
=======
Note that the the defined conditions might not be the same as the conditions under which the data is collected that is used to compute $P(C)$. This might require additional assumptions, see our case study for examples.
>>>>>>> 4dcf83e6

To calculate the exposure, the average number of occurrences of the activities that constitute the scenarios that fall into the specified scenario class within a certain time interval need to be estimated. Let $n_A$ denote the number of activities, such that $A_1, \ldots, A_{n_A}$ denote the activities. For the sake of brevity, all activities together are denoted by $A$. 

Without loss of generality, we assume that the time interval is an hour. To estimate the number occurrences of the activities, the data for which the conditions $C$ are satisfied are analyzed. The average number of occurrences of the activities $A$ for each hour of driving for which the conditions $C$ are satisfied is denoted by $\lambda_{A|C}$. Next, we can calculate the average number of occurrences of the activities $A$ under the conditions $C$ for each hour of driving:
\begin{equation}
	\lambda_{A,C} = \lambda_{A|C} \cdot P(C).
\end{equation}

Regarding the scenarios that fall into the specified scenario class, we assume the following:
\begin{itemize}
	\item The occurrence of one scenario consisting of activities $A$ and conditions $C$ does not affect the probability that a second scenario consisting of activities $A$ and conditions $C$ occurs.
	\item The rate at which a scenario consisting of activities $A$ and conditions $C$ occurs is constant. I.e., $\lambda_{A,C}$ is constant.
	\item Two scenarios consisting of activities $A$ and conditions $C$ cannot occur at exactly the same time instant.
\end{itemize}
Based on these assumptions, the number of occurrences of scenarios consisting of activities $A$ and conditions $C$ is distributed according to the Poisson distribution:
\begin{equation}
	P(k\text{ times }A,C\text{ in an hour}) = \exp \left\{-\lambda_{A,C} \right\} \frac{\lambda_{A,C}^k}{k!}.
\end{equation}



<<<<<<< HEAD
\subsection{Parametrization}
\label{sec:parametrization}

The third step is to parametrize the scenarios with a parameter vector $\theta \in \mathbb{R}^d$. The parametrization enables the generation of infinitely many unique individual test cases that resemble the scenarios found in naturalistic driving \cite{deGelder2017assessment,elrofai2018scenario}.

In case the parameters are dependent, which is often the case, it is important that the number of parameters is limited to avoid the curse of dimensionality \cite{scott2015multivariate}. This often requires some assumptions. An example is presented in \cref{sec:example parametrization}.
=======
\subsection{Severity}
%\label{sec:severity}
>>>>>>> 4dcf83e6


<<<<<<< HEAD

\subsection{Estimation of the pdf}
\label{sec:pdf}
=======
In case the parameters are dependent, which is often the case, it is important that the number of parameters is limited to avoid the curse of dimensionality \cite{scott2015multivariate}. This often requires some assumptions. An example is presented in our case study in the next section.
>>>>>>> 4dcf83e6

To estimate the probability density function (pdf) of the parameter vector $\theta$, i.e., $P(\theta|A,C)$, either parametric models, non-parametric models, or a combination of the two can be used. In case of parametric models, a certain functional form of the pdf is assumed. For example, it might be assumed that the pdf can be modeled using a Gaussian distribution. In this paper, we present a non-parametric approach using Kernel Density Estimation (KDE) \cite{rosenblatt1956remarks, parzen1962estimation}. Using KDE, there is no assumption on the functional form of the pdf because the shape of the pdf is automatically computed.

Using KDE, the estimated pdf is given by
\begin{equation}
	\label{eq:kde}
	P(\theta|A,C) = \frac{1}{nh^d} \sum_{i=1}^n K\left(\frac{\theta - \theta_i}{h}\right).
\end{equation}
Here, $K(\cdot)$ is an appropriate kernel function and $h$ denotes the bandwidth. From the data, $n$ scenarios are extracted and each scenario is parametrized with $\theta_i$. The choice of the kernel $K(\cdot)$ is not as important as the choice of the bandwidth $h$ \cite{turlach1993bandwidthselection}. Often, a Gaussian kernel is used, which is given by
\begin{equation}
	\label{eq:gaussian kernel}
	K(u) = \frac{1}{\left( 2\pi \right)^{d/2}} \exp \left\{ -\frac{1}{2} \|u\|^2 \right\},
\end{equation}
where $\|u\|^2$ denotes the squared 2-norm of $u$, i.e., $u^T u$.

The bandwidth $h$ controls the amount of smoothing. For the kernel of \cref{eq:gaussian kernel}, the same amount of smoothing is applied in every direction, although this can easily be extended to a multi-dimensional bandwidth, see, e.g., \cite{scott2005multidimensional, chen2017tutorial}. There are many different ways of estimating the bandwidth, ranging from simple reference rules like, e.g., Scott's rule of thumb \cite{scott2015multivariate} or Silverman's rule of thumb \cite{silverman1986density} to more elaborate methods; see \cite{turlach1993bandwidthselection, bashtannyk2001bandwidth, jones1996brief, chiu1996comparative} for reviews of different bandwidth selection methods. 



\subsection{Calculating severity}
\label{sec:simulations}

Let $R$ denote a harmful outcome of a scenario. We define the severity of a scenario with activities $A$ and conditions $C$ as the probability of $R$, given the activities $A$ and $C$, i.e., $P(R|A,C)$. We cannot evaluate $P(R|A,C)$ directly, because the outcome of a scenario highly depends on the parametrization $\theta$. Hence, $P(R|\theta,A,C)$ can be evaluated, for example, through a simulation of the scenario with parameters $\theta$. Using $P(\theta|A,C)$ from \cref{eq:kde}, we can compute 
\begin{equation} \label{eq:probability R theta}
	P(R,\theta|A,C) = P(R|\theta,A,C) \cdot P(\theta|A,C).
\end{equation}
To obtain $P(R|A,C)$, we need to integrate \cref{eq:probability R theta} over $\theta$, i.e., 
\begin{equation} \label{eq:probability R}
	P(R|A,C) = \int_{\mathbb{R}^d} P(R|\theta,A,C) \cdot P(\theta|A,C) \ud \theta.
\end{equation}

One approach to evaluate the integral of \cref{eq:probability R} is to perform Monte Carlo simulations. For sufficiently large $N$, we have
\begin{equation} \label{eq:monte carlo}
	P(R|A,C) \approx \frac{1}{N} \sum_{k=1}^N P(R|\theta_k,A,C), \, \theta_k \sim P(\theta|A,C).
\end{equation}

To improve the accuracy of \cref{eq:monte carlo}, importance sampling can be used where the parameters $\theta$ are drawn from another distribution with a focus on the critical scenarios, see, e.g., \cite{deGelder2017assessment}.



\subsection{Calculating the risk}
%\label{sec:risk}

Analogous to the exposure, we define the risk as the number of occurrences of the harmful outcome $R$ in a scenario consisting of activities $A$ and conditions $C$ in a certain time interval. Let $\lambda$ denote the average number of these occurrences in an hour of driving. The chain rule of probability tells us that this equals the sum of $\lambda_{A,C}$ (i.e., the exposure) and $P(R|A,C)$ (i.e., the severity):
\begin{equation} \label{eq:risk}
	\lambda = \lambda_{A,C} \cdot P(R|A,C)
\end{equation}

Analogous to the number of occurrences of a scenario consisting of activities $A$ and conditions $C$, we assume that the number of occurrences of a harmful outcome $R$ in a scenario consisting of activities $A$ and conditions $C$ can be modeled using a Poisson distribution:
\begin{equation} \label{eq:poisson risk}
	P(k\text{ times }R,A,C\text{ in an hour}) = \exp \left\{ -\lambda \right\} \frac{\lambda^k}{k!}.
\end{equation}


\subsection{Likelihood of no harm}
\label{sec:no harm}

Using \cref{eq:poisson risk}, to calculate the probability of not having the harmful outcome $R$ in a scenario consisting of activities $A$ and conditions $C$ we simply need to use $k=0$:
\begin{equation} \label{eq:no harm}
	P(\text{no }R,A,C\text{ in one hour}) = \exp \left\{ -\lambda \right\}.
\end{equation}


%Let $E$ be the final event that might result in a risky situation/harm. The probability $P$ of the exposure of a harm/risk in a certain scenario is then given by 
%\begin{equation}
%P(E,A_1,A_2,...A_n,C_1,C_2,..,C_m)=P(E,A,C) \label{eq:secM1}
%\end{equation}
%where $n$ is the number of performed activities within the scenario and $m$ is the number of conditions in the same scenario.
%Since the harm event $E$ depends on the performed actives and scenario conditions, to compute \ref{eq3} requires computing $P(A,C)$ first.
%\begin{equation}
%P(A,C)=P(A|C) \cdot P(C) \label{eq:secM2}
%\end{equation}<|MERGE_RESOLUTION|>--- conflicted
+++ resolved
@@ -1,8 +1,3 @@
-<<<<<<< HEAD
-\section{Proposed Risk Estimation Method} % Hala
-\label{sec:method}
-%In this section we discuss the following:
-=======
 \section{Proposed Risk Estimation Method}
 %\label{sec:method}
  
@@ -40,82 +35,25 @@
 \end{figure}
 
 %The following steps are followed when computing the risk:
->>>>>>> 4dcf83e6
 %\begin{enumerate}
-%	\item High level description of the method 
-%	\item calculating the probability of occurrence of a scenario based on its Events, Activities, and Conditions. This is in the context of the scenario that gives a specified temporal relation between its events and activities.
-%	
-%	We are not sure about the causal relation, but we have observed the temporal relation from data. 
-%	 
-%	\item Scenario Events $\rightarrow$ independent variables 
-%	\item Scenario Activities $\rightarrow$ some are dependent on each other (how to distinguish dependency?)
-%	\item Scenario Conditions $\rightarrow$ some activities/events may depend on these. (how to define the dependencies?)
-%	\item We make assumptions about the dependencies, and later validate whether the assumption was justified based on measured data. 	
-%	\item explaining how assumptions are being made based on data
-%	\item give both formulas for the two cases of dependent and independent variables. (there may be a third mixed option?)
-%	\item use the enumerators $i, j, k$ to make the formulas independent on the number of variables (activities, events, conditions)
+%	\item Estimate the likelihood of the conditions $P(C)$.
+%	\item Estimate the exposure $\lambda_{A,C}$.
+%	\item Parametrize the scenario with a parameter vector $\theta$.
+%	\item Estimate the distribution of $\theta$ for this scenario class, i.e., $P(\theta|A,C)$.
+%	\item Use simulations to estimate the severity, i.e., $P(R|A,C)$.
+%	\item Compute the risk of a scenario class denoted by $\lambda$.
+%	\item Compute the number of hours that can be driven without any harm associated with the given scenario class.
 %\end{enumerate}
-%
-%Note: We use the formula of independent variable in the case study. 
- 
-In the Hazard Analysis and Risk Assessment required by the ISO~26262 standard, the estimation of Automotive Safety Integrity Level (ASIL) is calculated based on a single specific hazardous event.
-%/action (I need to add a concrete description of the event in this context). 
-Although the operational situation in which this single event occurs as well as the operating mode are considered in the analysis, still the proceeding and successive events are not taken into account.
-In this paper, we propose a new method to estimate the risk of a certain traffic scenario taking into account the whole chain of events and conditions occur duringthat constiario [ref-defiition section].
- %class, i.e., the risk of a set of scenarios that are linguistically described similarly. cederation
- This method considers the conditions under which this scenario happened and activities that are performed by different road users, within this scenario, and their dependency on each other. This is in compliance with the analysis required by SOTIF (needs more explanation (ERWIN: Why not just a reference to SOTIF?)).  The estimated risk is based on real-world driving data. To estimate the risk, we will quantify the exposure and the severity.
 
-\color{red}
-\boldsymbol{This should move to conclusion section}
-In the calculation of estimated risk many assumption made to simplify the calculation or because there are unknown due to lack of data. This affect/reduce the accuracy of the calculated/estimated risk. 
-However, we still believe that the quantified risk is very valuable and makes the steps forward towards meeting the requirements of SOTIF standard , because of the following reasons:
-\begin{itemize}
-	\item all the assumptions that were made for estimating the risk are explicit. In contrast, when people assign ASIL levels to a hazardous event, often many assumptions are implicitly made. By making the assumptions explicit, it is much clearer why a certain risk is associated with --- in this case --- a certain/specific scenario.
-	\item It provides a good estimate of the order of the risk for each scenario. For example, if the estimated risk of two different scenarions differ by a factor 10, $C$, denoted by $\lambda_{A,C}$. The severity is still reasonable to arguethat one scenario introduces a higher risk ththe likelihood of the potential hazardous consequence $R$ given ughonditions $C$, denoted by the factor 10 might not be exact.                                                          A,C$. The risk is computed as the multiplication of the steps and assumptions that lead to a certain estimateble to update the risk when more information of the system is known or when more data is available.
-\end{itemize}
-\color{black}
-As explained in the previous section [ref-section], a scenario consist of:
-\begin{itemize}
-	\item $A$: activities performed by the ego vehicle and other road users;
-	\item $C$: conditions of the scenario.
-\end{itemize}
-Let $E$ denote the associated risk of a scenario. For this study we assume that $E$ can only results in two possibilities/categories, risky or safe scenarios. The level of severity of the risk is not taken into account. We formulate the exposure as the average number of occurrences of the activities $A$ under the conditions $C$, denoted by $\lambda_{A,C}$. The severity is denoted by the conditional probability $P(R|A,C)$, i.e., the likelihood of the severe outcome $R$ given the activities $A$ and the conditions $C$. The risk can be computed by combining these two numbers. The following steps are followed when computing the risk:
-\begin{enumerate}
-	\item Estimate the likelihood of the conditions $P(C)$.
-	\item Estimate the exposure $\lambda_{A,C}$.
-	\item Parametrize the scenario with a parameter vector $\theta$.
-	\item Estimate the distribution of $\theta$ for this scenario class, i.e., $P(\theta|A,C)$.
-	\item Use simulations to estimate the severity, i.e., $P(R|A,C)$.
-	\item Compute the risk of a scenario class denoted by $\lambda$.
-	\item Compute the number of hours that can be driven without any harm associated with the given scenario class.
-\end{enumerate}
 
-In the following sections, we will explain these steps one by one. 
-
-<<<<<<< HEAD
-=======
 \subsection{Calculate exposure}
 %\label{sec:exposure}
->>>>>>> 4dcf83e6
 
-
-\subsection{Likelihood of the conditions}
-\label{sec:conditions}
-
-Different instances for the same traffic scenario are subject to $n_C$ conditions, denoted by $C_1, \ldots, C_m$. For the sake of brevity, all conditions together are denoted by $C$, i.e., $P(C_1, \ldots, C_{n_C})=P(C)$. Many of these conditions might be based on the operational design domain\footnote{``Operating conditions under which a given driving automation system or feature thereof is specifically designed to function'' \cite{sea2018j3016}.} of the automation system and might include conditions with respect to the infrastructure, weather conditions, lighting conditions, and geographical locations. 
+The scenarios are subject to $n_C$ conditions, denoted by $C_1, \ldots, C_m$. For the sake of brevity, all conditions together are denoted by $C$, i.e., $P(C_1, \ldots, C_{n_C})=P(C)$. Many of these conditions might be based on the operational design domain of the AD system and might include conditions with respect to the infrastructure, weather conditions, lighting conditions, and geographical locations. 
 
 The first step is to compute the joint probability of the conditions, i.e., $P(C)$. In case these conditions are independent, the probability can be computed by simply multiplying the individual likelihoods for each condition, i.e., $P(C)=P(C_1)\cdot\ldots\cdot P(C_{n_C})$. This, however, might not necessarily be the case, which requires either to compute the joint probability or to compute conditional probabilities. In some cases, it might also be reasonable to simply assume that the likelihood of certain conditions are independent.
 
-<<<<<<< HEAD
-Note that the the defined conditions might not be the same as the conditions under which the data is collected that is used to compute $P(C)$. This might require additional assumptions, see our example in \cref{sec:example conditions}.
-
-
-
-\subsection{Calculate exposure}
-\label{sec:exposure}
-=======
 Note that the the defined conditions might not be the same as the conditions under which the data is collected that is used to compute $P(C)$. This might require additional assumptions, see our case study for examples.
->>>>>>> 4dcf83e6
 
 To calculate the exposure, the average number of occurrences of the activities that constitute the scenarios that fall into the specified scenario class within a certain time interval need to be estimated. Let $n_A$ denote the number of activities, such that $A_1, \ldots, A_{n_A}$ denote the activities. For the sake of brevity, all activities together are denoted by $A$. 
 
@@ -137,26 +75,12 @@
 
 
 
-<<<<<<< HEAD
-\subsection{Parametrization}
-\label{sec:parametrization}
-
-The third step is to parametrize the scenarios with a parameter vector $\theta \in \mathbb{R}^d$. The parametrization enables the generation of infinitely many unique individual test cases that resemble the scenarios found in naturalistic driving \cite{deGelder2017assessment,elrofai2018scenario}.
-
-In case the parameters are dependent, which is often the case, it is important that the number of parameters is limited to avoid the curse of dimensionality \cite{scott2015multivariate}. This often requires some assumptions. An example is presented in \cref{sec:example parametrization}.
-=======
 \subsection{Severity}
 %\label{sec:severity}
->>>>>>> 4dcf83e6
 
+The first step towards estimating the severity is to parametrize the scenarios with a parameter vector $\theta \in \mathbb{R}^d$. The parametrization enables the generation of infinitely many unique individual test cases that resemble the scenarios found in naturalistic driving \cite{deGelder2017assessment,elrofai2018scenario}.
 
-<<<<<<< HEAD
-
-\subsection{Estimation of the pdf}
-\label{sec:pdf}
-=======
 In case the parameters are dependent, which is often the case, it is important that the number of parameters is limited to avoid the curse of dimensionality \cite{scott2015multivariate}. This often requires some assumptions. An example is presented in our case study in the next section.
->>>>>>> 4dcf83e6
 
 To estimate the probability density function (pdf) of the parameter vector $\theta$, i.e., $P(\theta|A,C)$, either parametric models, non-parametric models, or a combination of the two can be used. In case of parametric models, a certain functional form of the pdf is assumed. For example, it might be assumed that the pdf can be modeled using a Gaussian distribution. In this paper, we present a non-parametric approach using Kernel Density Estimation (KDE) \cite{rosenblatt1956remarks, parzen1962estimation}. Using KDE, there is no assumption on the functional form of the pdf because the shape of the pdf is automatically computed.
 
@@ -174,12 +98,7 @@
 
 The bandwidth $h$ controls the amount of smoothing. For the kernel of \cref{eq:gaussian kernel}, the same amount of smoothing is applied in every direction, although this can easily be extended to a multi-dimensional bandwidth, see, e.g., \cite{scott2005multidimensional, chen2017tutorial}. There are many different ways of estimating the bandwidth, ranging from simple reference rules like, e.g., Scott's rule of thumb \cite{scott2015multivariate} or Silverman's rule of thumb \cite{silverman1986density} to more elaborate methods; see \cite{turlach1993bandwidthselection, bashtannyk2001bandwidth, jones1996brief, chiu1996comparative} for reviews of different bandwidth selection methods. 
 
-
-
-\subsection{Calculating severity}
-\label{sec:simulations}
-
-Let $R$ denote a harmful outcome of a scenario. We define the severity of a scenario with activities $A$ and conditions $C$ as the probability of $R$, given the activities $A$ and $C$, i.e., $P(R|A,C)$. We cannot evaluate $P(R|A,C)$ directly, because the outcome of a scenario highly depends on the parametrization $\theta$. Hence, $P(R|\theta,A,C)$ can be evaluated, for example, through a simulation of the scenario with parameters $\theta$. Using $P(\theta|A,C)$ from \cref{eq:kde}, we can compute 
+Let $R$ denote a potential hazardous consequence of a scenario. We define the severity of a scenario with activities $A$ and conditions $C$ as the probability of $R$, given the activities $A$ and $C$, i.e., $P(R|A,C)$. We cannot evaluate $P(R|A,C)$ directly, because the outcome of a scenario highly depends on the parametrization $\theta$. Therefore, we estimate $P(R|\theta,A,C)$ through a simulation of the scenario with parameters $\theta$. Using $P(\theta|A,C)$ from \cref{eq:kde}, we can compute 
 \begin{equation} \label{eq:probability R theta}
 	P(R,\theta|A,C) = P(R|\theta,A,C) \cdot P(\theta|A,C).
 \end{equation}
@@ -210,10 +129,6 @@
 	P(k\text{ times }R,A,C\text{ in an hour}) = \exp \left\{ -\lambda \right\} \frac{\lambda^k}{k!}.
 \end{equation}
 
-
-\subsection{Likelihood of no harm}
-\label{sec:no harm}
-
 Using \cref{eq:poisson risk}, to calculate the probability of not having the harmful outcome $R$ in a scenario consisting of activities $A$ and conditions $C$ we simply need to use $k=0$:
 \begin{equation} \label{eq:no harm}
 	P(\text{no }R,A,C\text{ in one hour}) = \exp \left\{ -\lambda \right\}.
