""" Kernel Density Estimation

Creation date: 2018 07 18
Author(s): Erwin de Gelder

Modifications:
2018 08 08: Add functionality for adding data.
2018 08 10: Fixed mistakes for computing one-leave-out score.
2018 09 27: Several improvements. Score now computed with only the first n datapoints. Speed
            improved.
2018 10 01: Some comments added.
2018 10 09: Added computation of gradient and laplacian of the KDE.
2018 10 13: Changed computation of scores and laplacian such that less memory is used.
2018 11 06: Improve PEP8 compliancy.
2018 11 07: Add description of class.
2019 08 30: Change type hinting: np.array should be np.ndarray.
2020 02 14: Add function for computing the cumulative distribution function.
2020 02 17: Use special classes instead of dictionaries.
2020 02 21: Add the possibility to have a variable bandwidth.
2020 03 06: Return warning number when computing the bandwidth.
2020 05 01: Add the option of normalizing the data.
2020 06 29: Compute the leave-one-out score differently for large n to lower memory usage.
2020 07 03: Enable conditional sampling of the KDE.
2020 07 26: Add the option of having integer weights.
2020 07 27: Add the clustering method. Version 1.1.
2020 07 28: Version 1.1: Enable storing KDE in a pickle file and restoring it from a pickle file.
2020 07 30: Version 1.2: Make the clustering extremely faster (now in a blink of an eye).
2020 08 06: Version 1.3: Add possibility to get integrated probability on hypercube.
2020 11 19: Version 1.4: Add function to compute Silverman's bandwidth.
<<<<<<< HEAD
=======
2020 11 26: Version 1.5: Scale data by default. Use min(std,IQR/1.349) for scaling. Make bandwidth
            private: Use get_bandwidth/set_bandwidth to retrieve or update the bandwidth. data_info
            dict added to store information regarding data used (for kde store)
>>>>>>> 05d784d5
"""

from itertools import combinations
import os
import pickle
from typing import Callable, List, Union
import numpy as np
import scipy.spatial.distance as dist
import scipy.special
import scipy.stats
from .options import Options


class KDEConstants(Options):
    """ Constants that are used for the various methods.

    The following constants are included:
        version(str): When pickling, this can be used to see which version was
                      using at the time of pickling.
        ndata(int): Number of datapoints that are used (can be smaller than the number of
                    datapoints in the data attribute.
        const_looscore(float): Constant part of leave-one-out score.
        const_looscore(float): Constant part of the score.
        dim(float): Dimension of data.
        muk(float): integral [ kernel(x)^2 ]. Since Gaussian kernel is used: 1/(2pi)^(d/2).
        invgr(float): Inverse of Golden Ratio (used for Golden Section Search).
        invgr2(float): Inverse of squared Golden Ratio (used for Golden Section Search).
        variable_bandwidth(bool): Whether a variable bandwidth is used.
        sumweights(int): The sum of the weights (if weights are used).
        epsilon(float): The distance in one 'bin' in case weighted samples are used.
    """
<<<<<<< HEAD
    version: str = "1.4"

    ndata: int = 0
    const_looscore: float = 0
    const_score: float = 0
    dim: int = 0
    muk: float = 0
    invgr: float = (np.sqrt(5) - 1) / 2
    invgr2: float = (3 - np.sqrt(5)) / 2
    variable_bandwidth: bool = False
    percentile: float = 95
    bandwidth_factor: float = 1
    sumweights: int = 0
    epsilon: float = 0
=======
    version = str("1.5")

    ndata = int(0)
    const_looscore = float(0)
    const_score = float(0)
    dim = int(0)
    muk = float(0)
    invgr = float((np.sqrt(5) - 1) / 2)
    invgr2 = float((3 - np.sqrt(5)) / 2)
    variable_bandwidth = False
    percentile = float(95)
    bandwidth_factor = float(1)
    sumweights = int(0)
    epsilon = float(0)
>>>>>>> 05d784d5


class KDEData(Options):
    """ Several np.ndarrays that are used for the various methods.

    The following variables are included:
        mindists(np.ndarray): Negative (minus) of euclidean distances.
        data_score_samples(np.ndarray): Scores of each sample of data.
        newshape(np.ndarray): The new shape of the data to be returned.
        data_dist(np.ndarray): Euclidean distance of KDE data and input data.
        difference(np.ndarray): Difference of KDE data and input data.
        std(np.ndarray): Standard deviation of data, only calculated if data
            must be scaled.
        weights(np.ndarray): Weights of the data points.
    """
    mindists = np.array([])
    data_score_samples = np.array([])
    newshape = np.array([])
    data_dist = np.array([])
    difference = np.array([])
    std = np.array([])
    weights = np.array([])
    # self.xhist, self.yhist, self.fft = None, None, None  # Not used at the moment


class KDE:
    """ Kernel Density Estimation

    This class can be utilized to create Kernel Density Estimations (KDE) of
    data.

    Inference of the KDE is significantly faster than existing KDE tools from,
    e.g., sklearn and scipy. This is especially the case when one needs to infer
    at the same datapoints (e.g., each time with a different bandwidth), because
    the squared euclidean distance between the points at which  the KDE needs to
    be evaluated and the points that are used to construct the KDE is only
    calculated once (if the method set_score_samples() is used). Also the
    leave-one-out cross validation is significantly faster than existing KDE
    tools, because of the same reason: the euclidean distance between the
    datapoints is only calculated once.

    If weights are used, it is assumed that the weight corresponds to the number
    of data points that have the same value. As such, the weights should be
    integers. The weights can be used to merge data points that are close to
    each other. This can result in a significant faster result.

    Attributes:
        bandwidth(float): The bandwidth of the KDE. If no bandwidth is set or
            computed, the bandwidth equals None.
        data(np.ndarray): The data that is used to construct the KDE.
        constants(KDEConstants): Constants that are used for various methods.
        data_helpers(KDEData): np.ndarrays that are used for various methods.
        scaling(bool): Whether scaling is used.
        weights(bool): Whether weights are used.
        data_info(dict): Data information

    """
    def __init__(self, data: np.ndarray = None, bandwidth: float = None, scaling: bool = True,
                 weights: np.ndarray = None, data_info: dict = {}):
        self._bandwidth = bandwidth
        self.data = None
        self.constants = KDEConstants()
        self.data_helpers = KDEData()
        self.scaling = scaling
        self.weights = False
        self.fit(data, weights=weights)
        self.data_info = data_info
        self.bandwidth = None
        if bandwidth is not None:
            self.set_bandwidth(bandwidth)

    def fit(self, data: Union[List, np.ndarray], weights: Union[List, np.ndarray] = None,
            std: Union[float, np.ndarray] = None) -> None:
        """ Fit the data

        The data is stored. Furthermore, some calculations are done:
         - Computing the dimension of the data.
         - Computing the corresponding constant muk = integral[ kernel(x)^2 ]
         - Computing some offsets for the score.

        :param data: The provided data. When multidimensional data is used, the
            data should be an n-by-d array, with n datapoints and d dimensions.
        :param weights: If used, the weights for each data point.
        :param std: The standard deviation could be given.
        """
        if isinstance(data, List):
            data = np.array(data)
        if len(data.shape) == 1:
            self.data = data[:, np.newaxis]
        else:
            self.data = data

        if weights is not None:
            self.weights = True
            if isinstance(weights, List):
                weights = np.array(weights)
            if weights.dtype not in [np.int, np.int64]:
                raise TypeError("Weights must be integers but are of type '{0}'.".
                                format(weights.dtype))
            self.data_helpers.weights = weights

        if self.scaling:
            self._scaling(std)

        # Note: creating the distance matrix takes quite some time and is only needed if cross
        # validation is performed.
        # Therefore, this is not done here. Only the first time when cross validation is performed
        self.constants.dim = self.data.shape[1]
        self.set_n(len(self.data))
        # muk = integral[ kernel(x)^2 ]
        self.constants.muk = 1 / (2 ** self.constants.dim * np.sqrt(np.pi ** self.constants.dim))

    def _scaling(self, std: Union[float, np.ndarray] = None) -> None:
        if std is None:
            if not self.weights:
                # Take minimum of "standard deviation" and "interquartile range / 1.349".
                self.data_helpers.std = np.minimum(np.std(self.data, axis=0),
                                                   scipy.stats.iqr(self.data, axis=0)/1.349)
            else:
                # First compute the standard deviation.
                average = np.average(self.data, axis=0, weights=self.data_helpers.weights)
                self.data_helpers.std = np.sqrt(np.average((self.data - average)**2, axis=0,
                                                           weights=self.data_helpers.weights))
                # Check if the "interquartile range / 1.349" is smaller (if so, update std).
                for i in range(self.data.shape[1]):
                    sorter = np.argsort(self.data[:, i])
                    values = self.data[sorter, i]
                    weights = (self.data_helpers.weights[sorter] /
                               np.sum(self.data_helpers.weights)).cumsum()
                    iqr = np.interp(.75, weights, values) - np.interp(.25, weights, values)
                    if iqr/1.349 < self.data_helpers.std[i]:
                        self.data_helpers.std[i] = iqr/1.349

            self.data = self.data / self.data_helpers.std
        else:
            self.data_helpers.std = std

    def clustering(self, maxdist: float = None) -> None:
        """ Cluster the data.

        Clustering the data can result in a huge performance boost. It will also
        result in a lower memory usage.
        If no `maxdist` is given, it will be computed as follows:
            maxdist = (1/5) * (4/(d+2))**(1/(d+4)) * n**(-1/(d+4)) * sigma
        with:
            d: dimension of the data.
            n: number of datapoints.
            sigma: the standard deviation (averaged over the dimensions).
        The factor (1/5) is pretty arbritary.
        In this case, the maxdist equals one fifth of the Silverman bandwidth.

        :param maxdist: The maximum distance a point may be away from the
                        cluster center.
        """
        if maxdist is None:
            maxdist = self._maxdist()

        if self.weights:
            raise ValueError("Cannot do clustering with weighted data.")

        # Do the clustering.
        clusters, counts = np.unique(np.round(self.data / maxdist / 2).astype(np.int),
                                     axis=0, return_counts=True)
        clusters = clusters * (2 * maxdist)

        # Apply the data to this KDE.
        self.fit(clusters, weights=counts, std=self.data_helpers.std)

    def _maxdist(self) -> float:
        return 0.2*self.silverman()

    def silverman(self) -> float:
        """ Compute the Silverman bandwidth.

<<<<<<< HEAD
        :return: The silverman bandwidth.
        """
        return ((4/(self.constants.dim+2))**(1/(self.constants.dim+4)) *
                self.constants.ndata**(-1/(self.constants.dim+4)) *
                np.mean(np.std(self.data, axis=0)))
=======
        NOTE: This function only returns a sensible result if the data is
        scaled. If the data is not scaled, a warning is issued.

        :return: The silverman bandwidth.
        """
        if not self.scaling:
            print("WARNING: The data is not scaled. This produces an incorrect value for ",
                  "Silverman's bandwidth!")

        return ((4/(self.constants.dim+2))**(1/(self.constants.dim+4)) *
                self.constants.ndata**(-1/(self.constants.dim+4)))
>>>>>>> 05d784d5

    def set_n(self, ndatapoints: int) -> None:
        """ Set the number of datapoints to be used when evaluating the one-leave-out score.

        The constant term of the score for the one-leave-out cross validation is set.

        :param ndatapoints: Number of datapoints
        """
        self.constants.ndata = ndatapoints
        self.constants.const_looscore = -ndatapoints*(self.constants.dim/2*np.log(2*np.pi) +
                                                      np.log(ndatapoints-1))
        if self.scaling:
            self.constants.const_looscore -= ndatapoints*np.sum(np.log(self.data_helpers.std))
        if self.weights:
            nsum = np.sum(self.data_helpers.weights[:ndatapoints])
            self.constants.const_looscore = -nsum*(self.constants.dim/2*np.log(2*np.pi) +
                                                   np.log(nsum-1))
            if self.scaling:
                self.constants.const_looscore -= nsum*np.sum(np.log(self.data_helpers.std))
            self.constants.sumweights = nsum

    def add_data(self, newdata: np.ndarray) -> None:
        """ Add extra data

        The extra data is stored. The number of datapoints is updated. In case the matrix with
        euclidean distances is already computed, this matrix will be updated as well.

        :param newdata: The provided data. When multidimensional data is used, the data should be
            an n-by-d array, with n datapoints and d dimensions.
        """
        if len(newdata.shape) == 1:
            newdata = newdata[:, np.newaxis]
        if self.scaling:
            newdata /= self.data_helpers.std
        nnew = len(newdata)

        # Expand the matrix with the distances if this matrix is already defined
        if self.data_helpers.mindists is not None:
            newmindists = dist.squareform(dist.pdist(newdata, metric='sqeuclidean')) / 2
            newmindists *= -1  # Do it this way in order to prevent invalid warning
            oldmindists = -dist.cdist(self.data, newdata, metric='sqeuclidean') / 2
            self.data_helpers.mindists = \
                np.concatenate((np.concatenate((self.data_helpers.mindists, oldmindists),
                                               axis=1),
                                np.concatenate((np.transpose(oldmindists), newmindists), axis=1)),
                               axis=0)

        # Update other stuff
        self.data = np.concatenate((self.data, newdata), axis=0)
        self.set_n(self.constants.ndata + nnew)

    def compute_bandwidth(self, **kwargs) -> int:
        """ Compute the bandwidth

        Currently, the Golden Section Search is used for this. See compute_bandwidth_gss for
        more details.

        :return: An error/warning integer.
        """
        # If clustering is used, make sure that the minimum bandwidth is larger than the
        # cluster width.
        min_bw = max(0.001, self._maxdist())
        if "min_bw" not in kwargs:
            kwargs["min_bw"] = min_bw
        max_bw = max(1., self._maxdist()*25)
        if "max_bw" not in kwargs:
            kwargs["max_bw"] = max_bw

        return self._compute_bandwidth_gss(**kwargs)

    def compute_bandwidth_grid(self, min_bw: float = 0.001, max_bw: float = 1.0,
                               n_bw: int = 200) -> None:
        """ Grid search for optimal bandwidth

        :param min_bw: The minimum bandwidth to look for.
        :param max_bw: The maximum bandwidth to look for.
        :param n_bw: The number of bandwidths to look for.
        """
        bandwidths = np.linspace(min_bw, max_bw, n_bw)
        score = np.array(np.zeros_like(bandwidths))
        for i, bandwidth in enumerate(bandwidths):
            score[i] = self.score_leave_one_out(bandwidth=bandwidth)
        self._bandwidth = bandwidths[np.argmax(score)]

    def _compute_bandwidth_gss(self, min_bw: float = 0.001, max_bw: float = 1., max_iter: int = 100,
                               tol: float = 1e-5) -> int:
        """ Golden section search.

        Given a function f with a single local minimum in
        the interval [a,b], gss returns a subset interval
        [c,d] that contains the minimum with d-c <= tol.

        Meaning of the returned integer:
         - 0: no warning/error
         - 1: searched only on the right side, so max_bw might need to be larger
         - 2: searched only on the left side, so min_bw might need to be smaller

        :param min_bw: The minimum bandwidth to look for.
        :param max_bw: The maximum bandwidth to look for.
        :param max_iter: The maximum number of iterations to perform.
        :param tol: The tolerance that determines when the algorithm is terminated.
        :return: An warning/error integer.
        """
        difference = max_bw - min_bw
        datapoints = np.array([min_bw, 0, 0, max_bw], dtype=float)
        datapoints[1] = datapoints[0] + self.constants.invgr2 * difference
        datapoints[2] = datapoints[0] + self.constants.invgr * difference
        if difference <= 0:
            raise ValueError("Maximum bandwidth must be larger than minimum bandwidth. Now " +
                             "min_bw={0}, max_bw={1}.".format(min_bw, max_bw))

        # required steps to achieve tolerance
        n_iter = int(np.ceil(np.log(tol / difference) / np.log(self.constants.invgr)))
        n_iter = max(1, min(n_iter, max_iter))

        bandwidth_normalized = []
        if not self.constants.variable_bandwidth:
            scores = [self.score_leave_one_out(bandwidth=datapoints[1]),
                      self.score_leave_one_out(bandwidth=datapoints[2])]
        else:
            # Setup bandwidth in case it is variable
            # Note that mindists need to be defined. To be sure of that, we just run
            # score_leave_one_out() once.
            if not self.data_helpers.mindists.size:
                self.score_leave_one_out(bandwidth=np.ones(len(self.data)))
            bandwidth_normalized = np.sqrt(-2*np.percentile(self.data_helpers.mindists,
                                                            self.constants.percentile, axis=0))
            bandwidth_normalized[bandwidth_normalized < np.percentile(bandwidth_normalized, 20)] = \
                np.percentile(bandwidth_normalized, 20)
            bandwidth_normalized /= np.median(bandwidth_normalized)
            # bandwidth_normalized *= 10
            scores = [self.score_leave_one_out(bandwidth=datapoints[1]*bandwidth_normalized),
                      self.score_leave_one_out(bandwidth=datapoints[2]*bandwidth_normalized)]
        at_boundary_min = False  # Check if we only search at one side as this could indicate ...
        at_boundary_max = False  # ... wrong values of min_bw and max_bw
        for _ in range(n_iter):
            if scores[0] > scores[1]:
                at_boundary_min = True
                datapoints[3] = datapoints[2]
                datapoints[2] = datapoints[1]
                scores[1] = scores[0]
                difference = self.constants.invgr * difference
                datapoints[1] = datapoints[0] + self.constants.invgr2 * difference
                if not self.constants.variable_bandwidth:
                    scores[0] = self.score_leave_one_out(bandwidth=datapoints[1])
                else:
                    scores[0] = self.score_leave_one_out(
                        bandwidth=datapoints[1] * bandwidth_normalized)
            else:
                at_boundary_max = True
                datapoints[0] = datapoints[1]
                datapoints[1] = datapoints[2]
                scores[0] = scores[1]
                difference = self.constants.invgr * difference
                datapoints[2] = datapoints[0] + self.constants.invgr * difference
                if not self.constants.variable_bandwidth:
                    scores[1] = self.score_leave_one_out(bandwidth=datapoints[2])
                else:
                    scores[1] = self.score_leave_one_out(
                        bandwidth=datapoints[2] * bandwidth_normalized)

        if not self.constants.variable_bandwidth:
            self.set_bandwidth((datapoints[0] + datapoints[2]) / 2 if scores[0] < scores[1] else
                               (datapoints[3] + datapoints[1]) / 2)
        else:
            self.set_bandwidth((datapoints[0]+datapoints[2])/2*bandwidth_normalized
                               if scores[0] < scores[1] else
                               (datapoints[3]+datapoints[1])/2*bandwidth_normalized)

        # Check if we only searched on one side
        if not at_boundary_min:
            # print("Warning: only searched on right side. Might need to increase max_bw.")
            return 1
        if not at_boundary_max:
            # print("Warning: only searched on left side. Might need to decrease min_bw.")
            return 2
        return 0

    def score_leave_one_out(self, bandwidth: Union[float, np.ndarray] = None,
                            include_const: bool = False) -> float:
        """ Return the leave-one-out score.

        The score is based on the first n datapoints, specified using self.constants.n.

        :param bandwidth: Optional bandwidth to be used when computing the score.
        :param include_const: Whether to add the constant value.
        :return: Leave-one-out score.
        """
        # Check if the distance matrix is defined. If not, create it (this takes some time)
        if not self.data_helpers.mindists.size:
            distances = dist.pdist(self.data, metric='sqeuclidean')
            if self.weights:
                self.constants.epsilon = np.sqrt(np.min(distances))
            self.data_helpers.mindists = dist.squareform(distances) / 2
            self.data_helpers.mindists *= -1  # Do it this way to prevent invalid warning

        # Compute the one-leave-out score
        bandwidth = self._bandwidth if bandwidth is None else bandwidth
        if not self.constants.variable_bandwidth:
            if not self.weights:
                if self.constants.ndata > 10000:
                    # Do this to save memory
                    score = 0
                    for i in range(self.constants.ndata):
                        score += np.exp(self.data_helpers.mindists[i, :self.constants.ndata] /
                                        bandwidth**2)
                    score -= 1
                    score = np.sum(np.log(score))
                    score -= self.constants.ndata*self.constants.dim*np.log(bandwidth)
                else:
                    score = (np.sum(np.log(np.sum(np.exp(self.data_helpers.mindists
                                                         [:self.constants.ndata,
                                                          :self.constants.ndata] /
                                                         bandwidth ** 2),
                                                  axis=0) - 1)) -
                             self.constants.ndata * self.constants.dim * np.log(bandwidth))
            else:
                corr_factor = ((3*bandwidth**2/(self.constants.epsilon**2+3*bandwidth**2)) **
                               (self.constants.dim/2))
                score = (np.sum(np.log(np.dot(self.data_helpers.weights[:self.constants.ndata],
                                              np.exp(self.data_helpers.mindists
                                                     [:self.constants.ndata,
                                                      :self.constants.ndata] / bandwidth**2))
                                       - (self.data_helpers.weights[:self.constants.ndata] *
                                          (1-corr_factor)+corr_factor)) *
                                self.data_helpers.weights[:self.constants.ndata]) -
                         self.constants.sumweights * self.constants.dim * np.log(bandwidth))
        else:
            bandwidth_dim = bandwidth**self.constants.dim
            score = np.sum(np.log(np.sum(np.exp(self.data_helpers.mindists
                                                [:self.constants.ndata, :self.constants.ndata] /
                                                bandwidth**2) / bandwidth_dim, axis=1) -
                                  1/bandwidth_dim))
        if include_const:
            score += self.constants.const_looscore
        return score

    def get_bandwidth(self) -> float:
        """ Return the bandwidth

        :return: the bandwidth.
        """
        return self._bandwidth

    def set_bandwidth(self, bandwidth: Union[float, np.ndarray]) -> None:
        """ Set the bandwidth of the KDE

        Nothing is done other than setting the bandwidth attribute.

        :param bandwidth: float
        """
        self._bandwidth = bandwidth
        if isinstance(self._bandwidth, (float, int)):
            self.constants.variable_bandwidth = False
            self.constants.const_score = (-self.constants.dim/2*np.log(2*np.pi) -
                                          self.constants.dim*np.log(self._bandwidth))
            if not self.weights:
                self.constants.const_score -= np.log(self.constants.ndata)
            else:
                self.constants.const_score -= np.log(self.constants.sumweights)
        elif isinstance(self._bandwidth, np.ndarray):
            self.constants.variable_bandwidth = True
            self.constants.const_score = (-self.constants.dim/2*np.log(2*np.pi) -
                                          np.log(self.constants.ndata))
        else:
            raise TypeError("Bandwidth must be of type <float> or <np.ndarray>.")

        if self.scaling:
            self.constants.const_score -= np.sum(np.log(self.data_helpers.std))

    def set_score_samples(self, xdata: np.ndarray, compute_difference: bool = False) -> None:
        """ Set the data that is to be used to compute the score samples

        By default, the difference is not computed, because this requires a lot of memory.

        :param xdata: Input data
        :param compute_difference: Whether to compute the difference or not (default)
        :return: None
        """
        # If the input x is a 1D array, it is assumed that each entry corresponds to a datapoint
        # This might result in an error if x is meant to be a single (multi-dimensional) datapoint
        if len(xdata.shape) == 1:
            xdata = xdata[:, np.newaxis]
        self.data_helpers.newshape = xdata.shape[:-1]
        if len(xdata.shape) == 2:
            self.data_helpers.data_score_samples = xdata.copy()
        if not len(xdata.shape) == 2:
            self.data_helpers.data_score_samples = \
                xdata.reshape((np.prod(self.data_helpers.newshape), xdata.shape[-1]))

        if self.scaling:
            self.data_helpers.data_score_samples /= self.data_helpers.std

        # Compute the distance of the datapoints in x to the datapoints of the KDE
        # Let x have M datapoints, then the result is a (self.constants.n-by-M)-matrix
        # Reason to do this now is that this will save computations when the score needs to be
        # computed multiple times (e.g., with different values of self.constants.n)
        self.data_helpers.data_dist = dist.cdist(self.data, self.data_helpers.data_score_samples,
                                                 metric='sqeuclidean')

        # Compute the difference of the datapoints in x to the datapoints of the KDE
        # The different is a n-by-m-by-d matrix, so the vector (i,j,:) corresponds to
        # kde.data[i] - x[j]
        # The difference if only needed to compute the gradient. Therefore, by default, the
        # difference is not computed
        if compute_difference:
            self.data_helpers.difference = \
                np.zeros((len(self.data),
                          len(self.data_helpers.data_score_samples),
                          self.constants.dim))
            for i, xdatam in enumerate(self.data_helpers.data_score_samples):
                self.data_helpers.difference[:, i, :] = self.data - xdatam

    def score_samples(self, xdata: np.ndarray = None) -> np.ndarray:
        """ Return the scores, i.e., the value of the pdf, for all the datapoints in x

        Note that this function will return an error when the bandwidth is not defined. The
        bandwidth can be set using set_bandwidth() or computed using compute_bandwidth().
        If no data is given, it is assumed that the data is already set by set_score_samples()!

        If the input xdata is a 1D array, it is assumed that each entry corresponds to a datapoint.
        This might result in an error if xdata is meant to be a single (multi-dimensional)
        datapoint.

        :param xdata: Input data
        :return: Values of the KDE evaluated at x
        """

        if xdata is None:
            # The data is already set. We can compute the scores directly using _logscore_samples
            scores = np.exp(self._logscore_samples())

            # The data needs to be converted to the original input shape
            return scores.reshape(self.data_helpers.newshape)

        # If the input xdata is a 1D array, it is assumed that each entry corresponds to a
        # datapoint
        # This might result in an error if xdata is meant to be a single (multi-dimensional)
        # datapoint
        if len(xdata.shape) == 1:
            xdata = xdata[:, np.newaxis]
        if len(xdata.shape) == 2:
            return np.exp(self._logscore_samples(xdata))

        # It is assumed that the last dimension corresponds to the dimension of the data
        # (i.e., a single datapoint)
        # Data is transformed to a 2d-array which can be used by self.kde. Afterwards,
        # data is converted to input shape
        newshape = xdata.shape[:-1]
        scores = np.exp(self._logscore_samples(xdata.reshape((np.prod(newshape),
                                                              xdata.shape[-1]))))
        return scores.reshape(newshape)

    def _logscore_samples(self, xdata: np.ndarray = None) -> np.ndarray:
        """ Return the scores, i.e., the value of the pdf, for all the datapoints in x.

        It is assumed that x is in the correct format, i.e., 2D array.
        NOTE: this function returns the LOG of the scores!!!

        The reason to use this function instead of score_samples from sklearn's KernelDensity is
        that this function takes into account the number of datapoints (i.e., self.constants.n).
        Furthermore, for some reason, this function is approximately 10 times as fast as
        sklearn's function!!!

        If no data is given, it is assumed that the data is already set by set_score_samples().
        Therefore, the euclidean distance will not be computed.
        """
        # Compute the distance of the datapoints in x to the datapoints of the KDE
        # Let x have M datapoints, then the result is a (self.constants.n-by-M)-matrix
        if xdata is None:
            eucl_dist = self.data_helpers.data_dist[:self.constants.ndata]
        else:
            if self.scaling:
                xdata = xdata / self.data_helpers.std
            eucl_dist = dist.cdist(self.data[:self.constants.ndata], xdata, metric='sqeuclidean')

        # Note that we have f(x,n) = sum [ (2pi)^(-d/2)/(n h^d) * exp{-(x-xi)^2/(2h**2)} ]
        #                          = (2pi)^(-d/2)/(n h^d) * sum_{i=1}^n [ exp{-(x-xi)^2/(2h**2)} ]
        # We first compute the sum. Then the log of f(x,n) is computed:
        # log(f(x,n)) = -d/2*log(2pi) - log(n) - d*log(h) + log(sum)
        sum_kernel = np.zeros(eucl_dist.shape[1])
        if not self.constants.variable_bandwidth and not self.weights:
            for dimension in eucl_dist:
                sum_kernel += np.exp(-dimension/(2*self._bandwidth**2))
        elif self.weights:
            for dimension, weight in zip(eucl_dist,
                                         self.data_helpers.weights[:self.constants.ndata]):
                sum_kernel += np.exp(-dimension/(2*self._bandwidth**2))*weight
        else:
            for dimension, sample_bandwidth in zip(eucl_dist,
                                                   self._bandwidth[:self.constants.ndata]):
                sum_kernel += (np.exp(-dimension / (2 * sample_bandwidth**2)) /
                               sample_bandwidth**self.constants.dim)

        return self.constants.const_score + np.log(sum_kernel)

    def cdf(self, xdata: np.ndarray = None) -> np.ndarray:
        """ Compute the cumulative distribution function of the KDE

        Note that this function will return an error when the bandwidth is not defined. The
        bandwidth can be set using set_bandwidth() or computed using compute_bandwidth().
        If no data is given, it is assumed that the data is already set by set_score_samples()!

        If the input xdata is a 1D array, it is assumed that each entry corresponds to a datapoint.
        This might result in an error if xdata is meant to be a single (multi-dimensional)
        datapoint.

        :param xdata: Input data
        :return: Values of the KDE evaluated at x
        """
        xdata = xdata.copy()
        if xdata is None:
            xdata = self.data_helpers.data_score_samples
        return process_reshaped_data(xdata, self._cdf)

    def _cdf(self, xdata: np.ndarray) -> np.ndarray:
        if self.scaling:
            xdata /= self.data_helpers.std
        cdf = np.ones((self.constants.ndata, len(xdata)))
        data = self.data[:self.constants.ndata] / (np.sqrt(2)*self._bandwidth)
        xdata /= (np.sqrt(2)*self._bandwidth)
        for i in range(self.constants.dim):
            difference = np.subtract(*np.meshgrid(xdata[:, i], data[:, i]))
            cdf *= (scipy.special.erf(difference) + 1) / 2
        if not self.weights:
            cdf = np.mean(cdf, axis=0)
        else:
            cdf = np.average(cdf, axis=0, weights=self.data_helpers.weights[:self.constants.ndata])
        return cdf

    def gradient_samples(self, xdata: np.ndarray = None) -> np.ndarray:
        """ Compute gradient of the KDE

        If no data is given, it is assumed that the data is already set by set_score_samples().
        Therefore, the euclidean distance will not be computed.

        NOTE: Seems to not work in all cases.

        :param xdata: np.ndarray with the datapoints.
        :return: gradient of the KDE
        """
        if xdata is None:
            # The data is already set. We can compute the scores directly using _logscore_samples
            gradient = self._gradient_samples()

            # The data needs to be converted to the original input shape
            return gradient.reshape(self.data_helpers.data_score_samples.shape)

        # If the input x is a 1D array, it is assumed that each entry corresponds to a datapoint
        # This might result in an error if x is meant to be a single (multi-dimensional) datapoint
        if len(xdata.shape) == 1:
            xdata = xdata[:, np.newaxis]
        if len(xdata.shape) == 2:
            return self._gradient_samples(xdata)

        # It is assumed that the last dimension corresponds to the dimension of the data
        # (i.e., a single datapoint)
        # Data is transformed to a 2d-array which can be used by self.kde. Afterwards, data is
        # converted to input shape
        newshape = xdata.shape
        gradient = self._gradient_samples(xdata.reshape((np.prod(newshape[:-1]), xdata.shape[-1])))
        return gradient.reshape(newshape)

    def _gradient_samples(self, xdata: np.ndarray = None) -> np.ndarray:
        """ Compute gradient of the KDE

        It is assumed that the data is already in the right format (i.e., a 2D array). If not, use
        gradient_samples().
        If no data is given, it is assumed that the data is already set by set_score_samples().
        Therefore, the euclidean distance will not be computed.

        :param xdata: m-by-d array with m datapoints
        :return: m-by-d vector, where the i-th element corresponds to the gradient at the m-th
            datapoint
        """
        if xdata is None:
            # Assume that we already did the proper calculations
            eucl_dist = self.data_helpers.data_dist[:self.constants.ndata]
            if self.data_helpers.difference is None:
                self.set_score_samples(self.data_helpers.data_score_samples,
                                       compute_difference=True)
            difference = self.data_helpers.difference[:self.constants.ndata]
        else:
            if self.scaling:
                xdata /= self.data_helpers.std
            # Compute the distance of the datapoints in x to the datapoints of the KDE
            # Let x have M datapoints, then the result is a (self.constants.n-by-M)-matrix
            eucl_dist = dist.cdist(self.data[:self.constants.ndata], xdata, metric='sqeuclidean')

            # First compute "difference" = x - xi, which is now a n-by-m-by-d matrix
            difference = np.zeros((self.constants.ndata, len(xdata), self.constants.ndata))
            for i, xdatam in enumerate(xdata):
                difference[:, i, :] = self.data[:self.constants.ndata] - xdatam

        # The gradient is defined as follows:
        # df(x,n)/dx = (2pi)^(-d/2)/(n h^(d+2)) * sum_{i=1}^n [ exp{-(x-xi)^2/(2h**2)} (x - xi) ]
        summation = np.einsum('nm,nmd->md',
                              np.exp(-eucl_dist/(2*self._bandwidth**2)),
                              difference)
        const = (1/(self.constants.ndata*self._bandwidth**(self.constants.dim+2)) /
                 (2 * np.pi)**(self.constants.dim / 2))
        return const * summation

    def laplacian(self, xdata: np.ndarray = None) -> np.ndarray:
        """ Compute the Laplacian of the KDE

        If no data is given, it is assumed that the data is already set by set_score_samples().
        Therefore, the euclidean distance will not be computed.

        NOTE: The Laplacian is not correctly determined if the data is scaled.
              The reason that fixing this is a low priority, is because the
              Laplacian is now only used to compute the completeness metric. For
              the completeness metric to make sense, it is better to first scale
              the data outside the KDE functionality.

        :param xdata: m-by-d array with m datapoints
        :return: Laplacian of each of the m datapoints
        """
        if xdata is None:
            # The data is already set. We can compute the scores directly using _logscore_samples
            laplacian = self._laplacian()

            # The data needs to be converted to the original input shape
            return laplacian.reshape(self.data_helpers.newshape)

        # If the input x is a 1D array, it is assumed that each entry corresponds to a datapoint
        # This might result in an error if x is meant to be a single (multi-dimensional) datapoint
        if len(xdata.shape) == 1:
            xdata = xdata[:, np.newaxis]
        if len(xdata.shape) == 2:
            return self._laplacian(xdata)

        # It is assumed that the last dimension corresponds to the dimension of the data
        # (i.e., a single datapoint)
        # Data is transformed to a 2d-array which can be used by self.kde. Afterwards, data is
        # converted to input shape
        newshape = xdata.shape[:-1]
        laplacian = self._laplacian(xdata.reshape((np.prod(newshape), xdata.shape[-1])))
        return laplacian.reshape(newshape)

    def _laplacian(self, xdata: np.ndarray = None) -> np.ndarray:
        """ Compute the Laplacian of the KDE

        It is assumed that the data is already in the right format (i.e., a 2D array). If not, use
        gradient_samples().
        If no data is given, it is assumed that the data is already set by set_score_samples().
        Therefore, the euclidean distance will not be computed.

        :param xdata: m-by-d array with m datapoints
        :return: Laplacian of each of the m datapoints
        """
        # Compute the distance of the datapoints in x to the datapoints of the KDE
        # Let x have M datapoints, then the result is a (self.constants.n-by-M)-matrix
        if xdata is None:
            eucl_dist = self.data_helpers.data_dist[:self.constants.ndata]
        else:
            # if self.scaling:
            #     xdata /= self.data_helpers.std
            eucl_dist = dist.cdist(self.data[:self.constants.ndata], xdata, metric='sqeuclidean')

        # The Laplacian is defined as the trace of the Hessian
        # Let one value of a Kernel be denoted by K(u), then the Laplacian for that Kernel is:
        # K(u) * (u^2 - d) / h^2
        # K(u) can be computed as is done in _logscore_samples()  (hereafter, p=K(u))
        # u^2 is the squared euclidean distance divided by h^2, hence, u^2=eucl_dist/kde.bw**2
        # d is the dimension of the data and h is the bandwidth
        laplacian = np.zeros(eucl_dist.shape[1])
        for i, dimension in enumerate(eucl_dist):
            pdf = np.exp(-dimension/(2*self._bandwidth**2)) / \
                  ((2 * np.pi)**(self.constants.dim / 2)*self._bandwidth**self.constants.dim)
            if self.weights:
                pdf *= self.data_helpers.weights[i]
            laplacian += pdf * (dimension/self._bandwidth**4-self.constants.dim /
                                self._bandwidth**2)
        if not self.weights:
            return laplacian / self.constants.ndata
        return laplacian / self.constants.sumweights

    def confidence_interval(self, xdata: np.ndarray, confidence: float = 0.95):
        """ Determine the confidence interval

        :param xdata: Input data
        :param confidence: Confidence, by default 0.95
        :return: Upper and lower confidence band
        """
        if len(xdata.shape) == 1:
            xdata = xdata[:, np.newaxis]
        if self.scaling:
            xdata /= self.data_helpers.std
        zvalue = scipy.stats.norm.ppf(confidence/2+0.5)
        density = self.score_samples(xdata)
        std = np.sqrt(self.constants.muk*density/(self.constants.ndata *
                                                  self._bandwidth**self.constants.dim))
        lower_conf = density - zvalue*std
        upper_conf = density + zvalue*std
        return lower_conf, upper_conf

    def sample(self, n_samples: int = 1) -> np.ndarray:
        """ Generates random samples from the model

        Based on the scikit learn implementation

        :param n_samples: Number of samples to generate. Defaults to 1.
        :return: array with shape (n_samples, n_features).
        """
        if not self.weights:
            uniform_vars = np.random.uniform(0, 1, size=n_samples)
            i = (uniform_vars * self.data.shape[0]).astype(np.int64)
        else:
            i = np.random.choice(np.arange(self.constants.ndata), size=n_samples, replace=True,
                                 p=(self.data_helpers.weights[:self.constants.ndata] /
                                    self.constants.sumweights))
        selected_data = self.data[i]
        samples = np.random.normal(selected_data, self._bandwidth)
        if self.scaling:
            samples *= self.data_helpers.std
        return samples

    def conditional_sample(self, i_given: Union[List[int], int],
                           values: Union[List[float], np.ndarray, float], n_samples: int = 1) \
            -> np.ndarray:
        """ Generate samples from the model, while some parameters are already given.

        :param i_given: Index/indices of the parameters that are already given.
        :param values: Value/values of the given parameters.
        :param n_samples: Number of samples o generate. Defaults to 1.
        :return: Array of parameters.
        """
        if self.scaling:
            values = values / self.data_helpers.std[i_given]
        norm = (self.data[:self.constants.ndata, i_given] - values)**2
        if len(norm.shape) > 1:
            norm = np.sum(norm, axis=1)
        marginal_prob = np.exp(-norm/(2*self._bandwidth**2))
        if self.weights:
            marginal_prob *= self.data_helpers.weights[:self.constants.ndata]
        marginal_prob /= np.sum(marginal_prob)
        i = np.ones(self.constants.dim, dtype=np.bool)
        i[i_given] = False
        means = np.random.choice(np.arange(self.constants.ndata), size=n_samples, replace=True,
                                 p=marginal_prob)  # This gives just the indices.
        # Doing this directly with np.random.choice gives error if dimension samples > 1.
        means = self.data[means][:, i]
        samples = np.random.normal(means, self._bandwidth)
        if len(samples.shape) == 1:
            samples = samples[:, np.newaxis]

        if self.scaling:
            samples *= self.data_helpers.std[i]
        return samples

    def probability(self, lower_bound: Union[List, np.ndarray],
                    upper_bound: Union[List, np.ndarray]) -> float:
        """ Get the total probability over the area spanned by the given bounds.

        :param lower_bound: One extreme point of the hypercube.
        :param upper_bound: The other extreme point of the hypercube.
        :return: The probability of the hypercube spanned between the two points.
        """
        if isinstance(lower_bound, List):
            lower_bound = np.array(lower_bound)
        if isinstance(upper_bound, List):
            upper_bound = np.array(upper_bound)

        # Create data points for which the cdf should be obtained.
        points = np.zeros((2**self.constants.dim, self.constants.dim))
        multipliers = np.zeros(2**self.constants.dim, dtype=np.int)
        i_point = 0
        multiplier = 1
        for i in range(self.constants.dim+1):
            for combination in combinations(range(self.constants.dim), i):
                points[i_point] = upper_bound
                for j in combination:
                    points[i_point, j] = lower_bound[j]
                multipliers[i_point] = multiplier
                i_point += 1
            multiplier *= -1

        # Get results from the cdf and sum them to get the final result.
        return (self.cdf(points) * multipliers).sum()

    def pickle(self, filename: str) -> None:
        """ Write the KDE to a file.

        :param filename: Name of the file to which the KDE is written.
        """
        if os.path.dirname(filename) and not os.path.exists(os.path.dirname(filename)):
            os.mkdir(os.path.dirname(filename))
        with open(filename, "wb") as file:
            pickle.dump(self, file)


def kde_from_file(filename: str) -> KDE:
    """ Read KDE object from a file.

    :param filename: Name of the file that contains the KDE object.
    :return: The KDE object that is stored in the file.
    """
    with open(filename, "rb") as file:
        kde = pickle.load(file)
    return kde


def process_reshaped_data(xdata: np.ndarray, func: Callable) -> np.ndarray:
    """ Process some data that might be reshaped first.

    :param xdata: The data that serves as the input.
    :param func: The function that is used to process the input.
    :return: The output in the correct shape.
    """
    if len(xdata.shape) == 1:
        xdata = xdata[:, np.newaxis]
    reshape, newshape = False, []
    if len(xdata.shape) > 2:
        reshape = True
        newshape = xdata.shape[:-1]
        xdata = xdata.reshape((np.prod(newshape), xdata.shape[-1]))
    output = func(xdata)
    if reshape:
        return output.reshape(newshape)
    return output<|MERGE_RESOLUTION|>--- conflicted
+++ resolved
@@ -27,12 +27,9 @@
 2020 07 30: Version 1.2: Make the clustering extremely faster (now in a blink of an eye).
 2020 08 06: Version 1.3: Add possibility to get integrated probability on hypercube.
 2020 11 19: Version 1.4: Add function to compute Silverman's bandwidth.
-<<<<<<< HEAD
-=======
 2020 11 26: Version 1.5: Scale data by default. Use min(std,IQR/1.349) for scaling. Make bandwidth
             private: Use get_bandwidth/set_bandwidth to retrieve or update the bandwidth. data_info
             dict added to store information regarding data used (for kde store)
->>>>>>> 05d784d5
 """
 
 from itertools import combinations
@@ -64,22 +61,6 @@
         sumweights(int): The sum of the weights (if weights are used).
         epsilon(float): The distance in one 'bin' in case weighted samples are used.
     """
-<<<<<<< HEAD
-    version: str = "1.4"
-
-    ndata: int = 0
-    const_looscore: float = 0
-    const_score: float = 0
-    dim: int = 0
-    muk: float = 0
-    invgr: float = (np.sqrt(5) - 1) / 2
-    invgr2: float = (3 - np.sqrt(5)) / 2
-    variable_bandwidth: bool = False
-    percentile: float = 95
-    bandwidth_factor: float = 1
-    sumweights: int = 0
-    epsilon: float = 0
-=======
     version = str("1.5")
 
     ndata = int(0)
@@ -94,7 +75,6 @@
     bandwidth_factor = float(1)
     sumweights = int(0)
     epsilon = float(0)
->>>>>>> 05d784d5
 
 
 class KDEData(Options):
@@ -153,7 +133,7 @@
 
     """
     def __init__(self, data: np.ndarray = None, bandwidth: float = None, scaling: bool = True,
-                 weights: np.ndarray = None, data_info: dict = {}):
+                 weights: np.ndarray = None, data_info: dict = None):
         self._bandwidth = bandwidth
         self.data = None
         self.constants = KDEConstants()
@@ -161,7 +141,7 @@
         self.scaling = scaling
         self.weights = False
         self.fit(data, weights=weights)
-        self.data_info = data_info
+        self.data_info = {} if data_info is None else data_info
         self.bandwidth = None
         if bandwidth is not None:
             self.set_bandwidth(bandwidth)
@@ -269,13 +249,6 @@
     def silverman(self) -> float:
         """ Compute the Silverman bandwidth.
 
-<<<<<<< HEAD
-        :return: The silverman bandwidth.
-        """
-        return ((4/(self.constants.dim+2))**(1/(self.constants.dim+4)) *
-                self.constants.ndata**(-1/(self.constants.dim+4)) *
-                np.mean(np.std(self.data, axis=0)))
-=======
         NOTE: This function only returns a sensible result if the data is
         scaled. If the data is not scaled, a warning is issued.
 
@@ -287,7 +260,6 @@
 
         return ((4/(self.constants.dim+2))**(1/(self.constants.dim+4)) *
                 self.constants.ndata**(-1/(self.constants.dim+4)))
->>>>>>> 05d784d5
 
     def set_n(self, ndatapoints: int) -> None:
         """ Set the number of datapoints to be used when evaluating the one-leave-out score.
