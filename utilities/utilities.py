--- conflicted
+++ resolved
@@ -112,7 +112,6 @@
     :param output: Whether to return the output or not.
     """
     if output is False:
-<<<<<<< HEAD
         cmd = 'pdflatex.exe -synctex=1 -interaction=nonstopmode -shell-escape '
         cmd += '-output-directory="{:s}" "{:s}".tex'.format(folder, texfile)
         call(cmd)
@@ -121,16 +120,6 @@
     out = call_output(['pdflatex.exe', '-synctex=1', '-interaction=nonstopmode',
                        '-shell-escape', '-output-directory="{:s}"'.format(folder),
                        '"{:s}".tex'.format(texfile)])
-=======
-        cmd = '{:s} -synctex=1 -interaction=nonstopmode -shell-escape "{:s}".tex'.\
-            format(PDFLATEX, texfile)
-        call(cmd, cwd=folder)
-        return ''
-
-    out = call_output([PDFLATEX, '-synctex=1', '-interaction=nonstopmode',
-                       '-shell-escape', '"{:s}".tex'.format(texfile)],
-                      cwd=folder)
->>>>>>> 0fada091
     lines = out.decode('utf-8', 'ignore').split('\r\n')  # Ignore errors
     for line in lines:
         print(line)
